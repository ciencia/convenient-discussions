const fs = require('fs');
const { exec } = require('child_process');

const argv = require('yargs').argv;
const Mw = require('nodemw');
const chalk = require('chalk');
const prompts = require('prompts');
require('json5/lib/register.js');

const config = require('./config.json5');
const getUrl = require('./misc/util.js').getUrl;

/*
  node deploy --dev
  npm run deploy --dev
 */
const dev = argv.dev || process.env.npm_config_dev;
const noi18n = argv.noi18n || process.env.npm_config_noi18n;
const i18nonly = argv.i18nonly || process.env.npm_config_i18nonly;
const debug = argv.debug || process.env.npm_config_debug;

const warning = (text) => {
  console.log(chalk.yellowBright(text));
};
const error = (text) => {
  throw chalk.red(text);
};
const success = (text) => {
  console.log(chalk.green(text));
};
const code = chalk.inverse;
const keyword = chalk.cyan;
const important = chalk.greenBright;

if (!config?.rootPath) {
  error(`${keyword('rootPath')} is missing in ${keyword(config.json5)}.`);
}

if (config.rootPath[config.rootPath.length - 1] !== '/') {
  error(`${keyword('rootPath')} should end with "${code('/')}".`);
}

const distFiles = config?.distFiles?.[dev ? 'dev' : 'default'];
if (!distFiles || !Array.isArray(distFiles) || !distFiles.length) {
  error(`File list not found in ${keyword('config.json5')}.`);
}

const mainFile = distFiles[0];

const files = [];
distFiles.forEach((file) => {
  if (noi18n && file.endsWith('i18n/') || i18nonly && !file.endsWith('i18n/')) return;
  if (file.endsWith('/')) {
    files.push(...fs.readdirSync(`./dist/${file}`).map((fileInDir) => file + fileInDir));
  } else {
    files.push(file);
  }
});

let version;
if (process.env.CI) {
  // HTTP proxy to use with the http-proxy-to-socks module, while the SOCKS proxy is created by the
  // `ssh -D [port]` command as part of the SSH tunnel to Toolforge.
  config.proxy = 'http://localhost:8080';

  const eventJson = JSON.parse(fs.readFileSync(process.env.GITHUB_EVENT_PATH));

  // Will be undefined if the event is workflow_dispatch.
  version = eventJson.release?.tag_name;
  version = version && 'v' + version;
}

const client = new Mw({
  protocol: config.protocol,
  server: config.server,
  path: config.scriptPath,
  proxy: config.proxy,
<<<<<<< HEAD
  debug: true,
=======
  debug,
>>>>>>> 5e1bc3d5
});

let branch;
let commits;
let newCommitsCount;
let newCommitsSubjects;
let edits = [];

exec('git rev-parse --abbrev-ref HEAD && git log --pretty=format:"%h %s"', parseCmdOutput);

function parseCmdOutput(err, stdout, stderr) {
  if (stdout === '') {
    error('parseCmdOutput(): This does not look like a git repo.');
  }

  if (stderr) {
    error(stderr);
  }

  const lines = stdout.split('\n');
  branch = lines[0];
  commits = lines.slice(1).map((line) => {
    const [, hash, subject] = line.match(/^([0-9a-f]{7}) (.+)/);
    return { hash, subject };
  });

  requestComments();
}

function requestComments() {
  client.api.call(
    {
      action: 'query',
      titles: config.rootPath + mainFile,
      prop: 'revisions',
      rvprop: ['comment'],
      rvlimit: 50,
      formatversion: 2,
    },
    (e, info) => {
      if (e) {
        error(e);
      }
      const revisions = info?.pages?.[0]?.revisions || [];
      if (revisions.length || info?.pages?.[0]?.missing) {
        getLastDeployedCommit(revisions);
      } else {
        console.log('Couldn\'t load the revisions data.');
      }
    }
  );
}

function getLastDeployedCommit(revisions) {
  let lastDeployedCommit;
  revisions.some((revision) => {
    [lastDeployedCommit] = revision.comment.match(/\b[0-9a-f]{7}(?= @)/) || [];
    return lastDeployedCommit;
  });
  if (lastDeployedCommit) {
    newCommitsCount = commits.findIndex((commit) => commit.hash === lastDeployedCommit);
    if (newCommitsCount === -1) {
      newCommitsCount = 0;
    }
    newCommitsSubjects = commits
      .slice(0, newCommitsCount)
      .map((commit) => commit.subject);
  }

  prepareEdits();
}

async function prepareEdits() {
  files.forEach((file, i) => {
    let content;
    content = fs.readFileSync(`./dist/${file}`).toString();

    if (!file.includes('i18n/')) {
      const [tildesMatch] = content.match(/~~~~.{0,100}/) || [];
      const [substMatch] = content.match(/\{\{(safe)?subst:.{0,100}/) || [];
      const [nowikiMatch] = (
        content
          // Ignore the "// </nowiki>" piece, added from the both sides of the build.
          .replace(/\/(?:\*!?|\/) <\/nowiki>/g, '')
          .match(/<\/nowiki>.{0,100}/) ||
        []
      );
      if (tildesMatch || substMatch) {
        const snippet = code(tildesMatch || substMatch);
        if (nowikiMatch) {
          error(`${keyword(file)} contains illegal strings (tilde sequences or template substitutions) that may break the code when saving to the wiki:\n${snippet}\nWe also can't use "${code('// <nowiki>')}" in the beginning of the file, because there are "${code('</nowiki')}" strings in the code that would limit the scope of the nowiki tag.\n`);
        } else {
          warning(`Note that ${keyword(file)} contains illegal strings (tilde sequences or template substitutions) that may break the code when saving to the wiki:\n${snippet}\n\nThese strings will be neutralized by using "${code('// <nowiki>')}" in the beginning of the file this time though.\n`);
        }
      }
      if (nowikiMatch) {
        warning(`Note that ${keyword(file)} contains the "${code('</nowiki')}" string that will limit the scope of the nowiki tag that we put in the beginning of the file:\n${code(nowikiMatch)}\n`);
      }
    }

    const pluralize = (count, word) => `${count} ${word}${count === 1 ? '' : 's'}`;

    const commitString = `${commits[0].hash} @ ${branch}`;
    let summary = process.env.CI ?
      `Automatically update to ${version || commitString}` :
      `Update to ${commitString}`;
    if (i === 0 && newCommitsCount) {
      summary += `. ${pluralize(newCommitsCount, 'new commit')}: ${newCommitsSubjects.join('. ')}`;
    }

    edits.push({
      title: config.rootPath + file,
      url: getUrl(config.rootPath + file),
      content,
      contentSnippet: content.slice(0, 300) + (content.length > 300 ? '...' : ''),
      summary,
    });
  });

  const byteLength = (text) => (new TextEncoder().encode(text)).length;

  const overview = edits
    .map((edit) => (
      `${keyword('Page:')} ${edit.title}\n` +
      `${keyword('URL:')} ${edit.url}\n` +
      `${keyword('Edit summary:')} ${edit.summary}\n` +
      `${keyword(`Content (${important(byteLength(edit.content).toLocaleString() + ' bytes')}):`)} ${code(edit.contentSnippet)}\n`
    ))
    .join('\n');
  console.log(`Gonna make these edits:\n\n${overview}`);

  if (process.env.CI) {
    logIn();
  } else {
    const { confirm } = await prompts({
      type: 'confirm',
      name: 'confirm',
      message: 'Proceed?',
    });

    if (confirm) {
      logIn();
    }
  }
}

async function logIn() {
  const callback = (err) => {
    if (err) {
      error(err);
    }
    deploy();
  }

  if (process.env.CI) {
    client.logIn(process.env.USERNAME, process.env.PASSWORD, callback);
  } else {
    const credentials = fs.existsSync('./credentials.json5') ? require('./credentials.json5') : {};
    if (credentials.username && credentials.password) {
      client.logIn(credentials.username, credentials.password, callback);
    } else {
      console.log(`User name and/or password were not found in ${keyword('credentials.json5')}.`);
      const response = await prompts([
        {
          type: 'text',
          name: 'username',
          message: 'Wikimedia user name',
          validate: (value) => Boolean(value),
        },
        {
          type: 'invisible',
          name: 'password',
          message: 'Password',
          validate: (value) => Boolean(value),
        },
      ]);

      // Ctrl+C leaves the password unspecified.
      if (response.password) {
        client.logIn(response.username, response.password, callback);
      }
    }
  }
}

function deploy() {
  editNext();
}

function editNext() {
  const edit = edits.shift();
  if (edit) {
    client.edit(edit.title, edit.content, edit.summary, (e, info) => {
      if (e) {
        error(e);
      }
      if (info && info.result === 'Success') {
        if (info.nochange === undefined) {
          success(`Successfully edited ${important(edit.title)}. Edit timestamp: ${new Date(info.newtimestamp).toUTCString()}.`);
        } else {
          success(`No changes in ${important(edit.title)}.`);
        }
        editNext();
      } else {
        throw [chalk.red('Unknown error'), info];
      }
    });
  } else {
    success('The files have been successfully deployed.');
  }
}<|MERGE_RESOLUTION|>--- conflicted
+++ resolved
@@ -75,11 +75,7 @@
   server: config.server,
   path: config.scriptPath,
   proxy: config.proxy,
-<<<<<<< HEAD
-  debug: true,
-=======
   debug,
->>>>>>> 5e1bc3d5
 });
 
 let branch;
@@ -133,7 +129,7 @@
   );
 }
 
-function getLastDeployedCommit(revisions) {
+async function getLastDeployedCommit(revisions) {
   let lastDeployedCommit;
   revisions.some((revision) => {
     [lastDeployedCommit] = revision.comment.match(/\b[0-9a-f]{7}(?= @)/) || [];
@@ -149,13 +145,23 @@
       .map((commit) => commit.subject);
   }
 
-  prepareEdits();
+  // eslint-disable-next-line no-useless-catch
+  try {
+    await prepareEdits();
+  } catch (e) {
+    // "Unhandled promise rejections are deprecated. In the future, promise rejections that are not
+    // handled will terminate the Node.js process with a non-zero exit code." - So now they are not
+    // terminating the process with a non-zero exit code, while we need it to see that the process
+    // has failed in GitHub Actions.
+    throw e;
+  }
 }
 
 async function prepareEdits() {
   files.forEach((file, i) => {
     let content;
     content = fs.readFileSync(`./dist/${file}`).toString();
+    throw 'test rejection';
 
     if (!file.includes('i18n/')) {
       const [tildesMatch] = content.match(/~~~~.{0,100}/) || [];
